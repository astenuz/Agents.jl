name = "Agents"
uuid = "46ada45e-f475-11e8-01d0-f70cc89e6671"
authors = ["Ali Vahdati", "George Datseris", "Tim DuBois"]
<<<<<<< HEAD
version = "3.1.0"
=======
version = "3.2.1"
>>>>>>> d3909371

[deps]
DataFrames = "a93c6f00-e57d-5684-b7b6-d8193f3e46c0"
Distributed = "8ba89e20-285c-5b6f-9357-94700520ee1b"
LightGraphs = "093fc24a-ae57-5d10-9952-331d41423f4d"
LinearAlgebra = "37e2e46d-f89d-539d-b4ee-838fcccc9c8e"
Random = "9a3f8284-a2c9-5f02-9a11-845980a1fd5c"
SQLite = "0aa819cd-b072-5ff4-a722-6bc24af294d9"
StatsBase = "2913bbd2-ae8a-5f71-8c99-4fb6c76f3a91"

[compat]
DataFrames = "0.21, 1"
LightGraphs = "1"
SQLite = "1.0"
StatsBase = "0.32, 0.33"
julia = "1"

[extras]
BenchmarkTools = "6e4b80f9-dd63-53aa-95a3-0cdb28fa8baf"
Test = "8dfed614-e22c-5e08-85e1-65c5234f0b40"

[targets]
test = ["Test", "BenchmarkTools"]<|MERGE_RESOLUTION|>--- conflicted
+++ resolved
@@ -1,11 +1,7 @@
 name = "Agents"
 uuid = "46ada45e-f475-11e8-01d0-f70cc89e6671"
 authors = ["Ali Vahdati", "George Datseris", "Tim DuBois"]
-<<<<<<< HEAD
-version = "3.1.0"
-=======
 version = "3.2.1"
->>>>>>> d3909371
 
 [deps]
 DataFrames = "a93c6f00-e57d-5684-b7b6-d8193f3e46c0"
