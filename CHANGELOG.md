<<<<<<< HEAD
# v4.2
## New features
* Pathfinding using the A* algorithm is now possible!
=======
# v4.2 (Unreleased)
- Pathfinding using the A* algorithm is now possible!
- Deprecate `aggname` in favor of `dataname` for naming of columns in collection dataframes
- Extend `dataname` (formerly `aggname`) to provide unique column names in collection dataframes when using anonymous functions
>>>>>>> b295fcf9
- Fixed omission which did not enable updating properties of a model when `model.properties` is a `struct`.
- New function `multirun!` for running ensemble model simulations.

## Deprecated
- Keyword `replicates` of `run!` is deprecated in favor of `multirun!` and will be invalid in version 4.3.
- `paramscan` with `replicates` is deprecated and will be invalid in version 4.3.

# v4.1.2
- Plotting with Plots.jl and `plotabm` is deprecated in favor of InteractiveDynamics.jl, Makie.jl and `abm_plot`.

# v4.1
- A new example: Fractal Growth, explores `ContinuousSpace` and interactive plotting.
- Models now supply a random number generator pool that is used in all random-related functions like `random_position`. Access it with `model.rng` and seed it with `seed!(model, seed)`.
- Higher-order agent grouping utilities to facilitate complex interactions, see e.g. `iter_agent_groups`.
- Several documentation improvements targeting newcomers.

# v4.0, Major new release!

This new release brings not only a lot of new features but also a lot of performance improvements and quality of life improvements. Worth seeing is also the new [Comparison](https://juliadynamics.github.io/Agents.jl/dev/comparison/) section of our docs, which compares Agents.jl with other existing software, showing that Agents.jl outmatches all current standards.

## New features:
- `GridSpace` has been re-written from scratch! It now supports **any dimensionality** and is about a **full order of magnitude faster** than the previous version!
- `ContinuousSpace` has been re-written from scratch! It is now at least 3 times faster!
- A new, continuous `OpenStreetMapSpace` which lets agents traverse real world locations via planned routes based on the Open Street Map initiative.
- `GraphSpace` now allows to dynamically mutate the underlying graph via `add_node!`, `rem_node!`.
- Agents.jl now defines a clear API for new spaces types. To create a fundamentally different type of space you have to define the space structure and extend only 5 methods.
- `GraphSpace` and `GridSpace` are completely separated entities, reducing complexity of source code dramatically, and removing unnecessary functions like `vertex2coord` and `coord2vertex`.
- Many things have been renamed to have clearer name that indicates their meaning
  (see Breaking changes).
- Performance increase of finding neighbors in GraphSpace with r > 1.
- New wrapping function `nearby_agents` that returns an iterable of neighboring agents.
- Positions and neighbors on `GridSpace` can now be searched in each direction separately by accepting `r` as a tuple.
- Neighbors on non-periodic chebyshev spaces can also be searched per dimension over a specific range.
- New public `schedule` function for writing custom loops.
- Mixed models are supported in data collection methods.
- `random_agent(model, condition)` allows obtaining random agents that satisfy given condition.
- New `walk!` utility function for `GridSpace` and `ContinuousSpace`s, providing turtle-like agent movement and random walks.
- The Battle Royal example explores using categorical neighbor searching in a high dimensional `GridSpace`.
- An `@agent` macro provides a quick way of creating agent structs for any space.

## Breaking changes
Most changes in this section (besides changes to default values) are deprecated and
therefore are not "truly breaking".

- New `ContinuousSpace` now only supports Euclidean metric.
- Keyword `moore` of `GridSpace` doesn't exist anymore. Use `metric` instead.
- Default arguments for `GridSpace` are now `periodic = true, metric = :chebyshev`.
- Internal structure of the fundamental types like `ABM, GraphSpace`, etc. is now explicitly not part of the public API, and the provided functions like `getindex` and `getproperty` have to be used. This will allow performance updates in the future that may change internals but not lead to breaking changes.
- `vertex2coord, coord2vertex` do not exist anymore because they are unnecessary in the new design.
- API simplification and renaming:
  - `space_neighbors` -> `nearby_ids`
  - `node_neighbors` -> `nearby_positions`
  - `get_node_contents` -> `ids_in_position`
  - `get_node_agents` -> `agents_in_position`
  - `pick_empty` -> `random_empty`
  - `find_empty_nodes` -> `empty_positions`
  - `has_empty_nodes` -> `has_empty_positions`
  - `nodes` -> `positions`

## Non-breaking changes
- `GridSpace` agents now use `Dims` rather than `Tuple{N,Int}` for their `pos`ition in all examples and pre-defined models.

# v3.7
- Add the ability to decide whether the agent step or the model step should be performed first using the `agents_first` argument.
# v3.6
- Add ability to customise `run!` such that mutation on containers and nested structures does not affect data collection.

# v3.5
- Aggregation data for agents is now possible to do conditionally.
- Example on how to integrate Agents.jl with BlackBoxOptim.jl.

# v3.4
- Added interactivity examples for Schelling and Daisyworld.
- Example on how to integrate Agents.jl with DifferentialEquations.jl.
- Dropped support for Julia 1.0, will be targeting LTS for v1.6 in the future.

# v3.3
- New `fill_space!` function for discrete spaces.
- The Daisyworld example now uses multi-agent approach (surface is agent).
- New `allids` function.

# v3.2
- New `Models` submodule, that conveniently allows loading a model from the examples.
# v3.1
- Extend `interacting_pairs` to allow interactions of disparate types when using mixed models.

# v3.0
## Additions
* Added `ContinuousSpace` as a space option. Supports Euclidean and Cityblock metrics. Several new API functions were added for continuous space.
* Universal plotting function `plotabm` that works for models with any kind of space.
* new function `space_neighbors`, which works for any space. It always and consistently returns the **IDs** of neighbors irrespectively of the spatial structure.
* `AgentBasedModel` now allows you to pass in an `AbstractAgent` type, or an instance of your agent.
* New convenience function `allagents`.
* New continuous space functions `nearest_neighbor` and `elastic_collision!`.
* New iterator `interacting_pairs`.
* Agents can be accessed from the model directly. `model[id]` is equivalent with `model.agents[id]` and replaces `id2agent`.
* If `model.properties` is a dictionary with key type Symbol, then the
  convenience syntax `model.prop` returns `model.properties[:prop]`.
* Version of `add_agent!` now has keyword propagation as well (in case you make your types with `@kwdef` or Parameters.jl).
* New function `nextid`
* Cool new logo.
* `node_neighbors` now accepts a `neighbor_type` keyword for working with directed graphs.
* Added examples of flocking birds and bacterial growth in `ContinuousSpace`, daisyworld and predator-prey in `GridSpace`.
- Collection of model and agent data simultaneously is now possible using the `mdata` and `adata` keywords (respectively) used in conjunction with the revamped data collection scheme (see below).
- Better support for mixed-ABMs and a new `by_type` scheduler.

## Breaking Changes
* Deprecated `Space` in favor of the individual spaces: `Nothing, GridSpace, GraphSpace, ContinuousSpace`.
* Reworked the public API of `GridSpace` to be simpler: position must be `NTuple{Int}`. As a result `vertex2coord` and stuff no longer exported, since they are obsolete.
- Data collection has been completely overhauled. The main function to evolve an ABM and collect data is now `run!`. This function serves most situations, however multiple low level functions are exposed via the API for power users. See the Data Collection section in the documentation for full details.
- `AgentBasedModel` checks the construction of your agent and will return errors when it is malformed (no `id` or `pos` when required, incorrect types). Warnings when possible problems may occur (immutable agents, types which are not concrete, `vel` not of the correct type when using `ContinuousSpace`).
- `id2agent` is deprecated in favor of `getindex(model, id) == model[id]`.
* Function `plot2D` doesn't exist any more in favor of `plotabm`.

# v2.1
* Renamed the old scheduler `as_added` to `by_id`, to reflect reality.
* Added a scheduler public API.
* Added two new schedulers: `partial_activation`, `property_activation`.
* It is now possible to `step!` until a boolean condition is met.
# v2.0
Changelog is kept with respect to version 2.0.<|MERGE_RESOLUTION|>--- conflicted
+++ resolved
@@ -1,13 +1,8 @@
-<<<<<<< HEAD
 # v4.2
 ## New features
-* Pathfinding using the A* algorithm is now possible!
-=======
-# v4.2 (Unreleased)
 - Pathfinding using the A* algorithm is now possible!
 - Deprecate `aggname` in favor of `dataname` for naming of columns in collection dataframes
 - Extend `dataname` (formerly `aggname`) to provide unique column names in collection dataframes when using anonymous functions
->>>>>>> b295fcf9
 - Fixed omission which did not enable updating properties of a model when `model.properties` is a `struct`.
 - New function `multirun!` for running ensemble model simulations.
 
