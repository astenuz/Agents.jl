# v4.2
* Pathfinding using the A* algorithm is now possible!
<<<<<<< HEAD
- Deprecate `aggname` in favor of `dataname` for naming of columns in collection dataframes
- Extend `dataname` (formerly `aggname`) to provide unique column names in collection dataframes when using anonymous functions
=======
- Fixed omission which did not enable updating properties of a model when `model.properties` is a `struct`.
>>>>>>> 91b44d6b

# v4.1.2
- Plotting with Plots.jl and `plotabm` is deprecated in favor of InteractiveDynamics.jl, Makie.jl and `abm_plot`.

# v4.1
- A new example: Fractal Growth, explores `ContinuousSpace` and interactive plotting.
- Models now supply a random number generator pool that is used in all random-related functions like `random_position`. Access it with `model.rng` and seed it with `seed!(model, seed)`.
- Higher-order agent grouping utilities to facilitate complex interactions, see e.g. `iter_agent_groups`.
- Several documentation improvements targeting newcomers.

# v4.0, Major new release!

This new release brings not only a lot of new features but also a lot of performance improvements and quality of life improvements. Worth seeing is also the new [Comparison](https://juliadynamics.github.io/Agents.jl/dev/comparison/) section of our docs, which compares Agents.jl with other existing software, showing that Agents.jl outmatches all current standards.

## New features:
- `GridSpace` has been re-written from scratch! It now supports **any dimensionality** and is about a **full order of magnitude faster** than the previous version!
- `ContinuousSpace` has been re-written from scratch! It is now at least 3 times faster!
- A new, continuous `OpenStreetMapSpace` which lets agents traverse real world locations via planned routes based on the Open Street Map initiative.
- `GraphSpace` now allows to dynamically mutate the underlying graph via `add_node!`, `rem_node!`.
- Agents.jl now defines a clear API for new spaces types. To create a fundamentally different type of space you have to define the space structure and extend only 5 methods.
- `GraphSpace` and `GridSpace` are completely separated entities, reducing complexity of source code dramatically, and removing unnecessary functions like `vertex2coord` and `coord2vertex`.
- Many things have been renamed to have clearer name that indicates their meaning
  (see Breaking changes).
- Performance increase of finding neighbors in GraphSpace with r > 1.
- New wrapping function `nearby_agents` that returns an iterable of neighboring agents.
- Positions and neighbors on `GridSpace` can now be searched in each direction separately by accepting `r` as a tuple.
- Neighbors on non-periodic chebyshev spaces can also be searched per dimension over a specific range.
- New public `schedule` function for writing custom loops.
- Mixed models are supported in data collection methods.
- `random_agent(model, condition)` allows obtaining random agents that satisfy given condition.
- New `walk!` utility function for `GridSpace` and `ContinuousSpace`s, providing turtle-like agent movement and random walks.
- The Battle Royal example explores using categorical neighbor searching in a high dimensional `GridSpace`.
- An `@agent` macro provides a quick way of creating agent structs for any space.

## Breaking changes
Most changes in this section (besides changes to default values) are deprecated and
therefore are not "truly breaking".

- New `ContinuousSpace` now only supports Euclidean metric.
- Keyword `moore` of `GridSpace` doesn't exist anymore. Use `metric` instead.
- Default arguments for `GridSpace` are now `periodic = true, metric = :chebyshev`.
- Internal structure of the fundamental types like `ABM, GraphSpace`, etc. is now explicitly not part of the public API, and the provided functions like `getindex` and `getproperty` have to be used. This will allow performance updates in the future that may change internals but not lead to breaking changes.
- `vertex2coord, coord2vertex` do not exist anymore because they are unnecessary in the new design.
- API simplification and renaming:
  - `space_neighbors` -> `nearby_ids`
  - `node_neighbors` -> `nearby_positions`
  - `get_node_contents` -> `ids_in_position`
  - `get_node_agents` -> `agents_in_position`
  - `pick_empty` -> `random_empty`
  - `find_empty_nodes` -> `empty_positions`
  - `has_empty_nodes` -> `has_empty_positions`
  - `nodes` -> `positions`

## Non-breaking changes
- `GridSpace` agents now use `Dims` rather than `Tuple{N,Int}` for their `pos`ition in all examples and pre-defined models.

# v3.7
- Add the ability to decide whether the agent step or the model step should be performed first using the `agents_first` argument.
# v3.6
- Add ability to customise `run!` such that mutation on containers and nested structures does not affect data collection.

# v3.5
- Aggregation data for agents is now possible to do conditionally.
- Example on how to integrate Agents.jl with BlackBoxOptim.jl.

# v3.4
- Added interactivity examples for Schelling and Daisyworld.
- Example on how to integrate Agents.jl with DifferentialEquations.jl.
- Dropped support for Julia 1.0, will be targeting LTS for v1.6 in the future.

# v3.3
- New `fill_space!` function for discrete spaces.
- The Daisyworld example now uses multi-agent approach (surface is agent).
- New `allids` function.

# v3.2
- New `Models` submodule, that conveniently allows loading a model from the examples.
# v3.1
- Extend `interacting_pairs` to allow interactions of disparate types when using mixed models.

# v3.0
## Additions
* Added `ContinuousSpace` as a space option. Supports Euclidean and Cityblock metrics. Several new API functions were added for continuous space.
* Universal plotting function `plotabm` that works for models with any kind of space.
* new function `space_neighbors`, which works for any space. It always and consistently returns the **IDs** of neighbors irrespectively of the spatial structure.
* `AgentBasedModel` now allows you to pass in an `AbstractAgent` type, or an instance of your agent.
* New convenience function `allagents`.
* New continuous space functions `nearest_neighbor` and `elastic_collision!`.
* New iterator `interacting_pairs`.
* Agents can be accessed from the model directly. `model[id]` is equivalent with `model.agents[id]` and replaces `id2agent`.
* If `model.properties` is a dictionary with key type Symbol, then the
  convenience syntax `model.prop` returns `model.properties[:prop]`.
* Version of `add_agent!` now has keyword propagation as well (in case you make your types with `@kwdef` or Parameters.jl).
* New function `nextid`
* Cool new logo.
* `node_neighbors` now accepts a `neighbor_type` keyword for working with directed graphs.
* Added examples of flocking birds and bacterial growth in `ContinuousSpace`, daisyworld and predator-prey in `GridSpace`.
- Collection of model and agent data simultaneously is now possible using the `mdata` and `adata` keywords (respectively) used in conjunction with the revamped data collection scheme (see below).
- Better support for mixed-ABMs and a new `by_type` scheduler.

## Breaking Changes
* Deprecated `Space` in favor of the individual spaces: `Nothing, GridSpace, GraphSpace, ContinuousSpace`.
* Reworked the public API of `GridSpace` to be simpler: position must be `NTuple{Int}`. As a result `vertex2coord` and stuff no longer exported, since they are obsolete.
- Data collection has been completely overhauled. The main function to evolve an ABM and collect data is now `run!`. This function serves most situations, however multiple low level functions are exposed via the API for power users. See the Data Collection section in the documentation for full details.
- `AgentBasedModel` checks the construction of your agent and will return errors when it is malformed (no `id` or `pos` when required, incorrect types). Warnings when possible problems may occur (immutable agents, types which are not concrete, `vel` not of the correct type when using `ContinuousSpace`).
- `id2agent` is deprecated in favor of `getindex(model, id) == model[id]`.
* Function `plot2D` doesn't exist any more in favor of `plotabm`.

# v2.1
* Renamed the old scheduler `as_added` to `by_id`, to reflect reality.
* Added a scheduler public API.
* Added two new schedulers: `partial_activation`, `property_activation`.
* It is now possible to `step!` until a boolean condition is met.
# v2.0
Changelog is kept with respect to version 2.0.<|MERGE_RESOLUTION|>--- conflicted
+++ resolved
@@ -1,11 +1,8 @@
-# v4.2
-* Pathfinding using the A* algorithm is now possible!
-<<<<<<< HEAD
+# v4.2 (Unreleased)
+- Pathfinding using the A* algorithm is now possible!
 - Deprecate `aggname` in favor of `dataname` for naming of columns in collection dataframes
 - Extend `dataname` (formerly `aggname`) to provide unique column names in collection dataframes when using anonymous functions
-=======
 - Fixed omission which did not enable updating properties of a model when `model.properties` is a `struct`.
->>>>>>> 91b44d6b
 
 # v4.1.2
 - Plotting with Plots.jl and `plotabm` is deprecated in favor of InteractiveDynamics.jl, Makie.jl and `abm_plot`.
